from __future__ import annotations

import asyncio
import json
import logging
import time
from datetime import datetime, timezone
from typing import Any, Dict, Iterable, List, Literal, Optional, Sequence, Tuple
from uuid import uuid4

import numpy as np
from fastapi import HTTPException
from pydantic import BaseModel, Field, ConfigDict, field_validator
from redis.asyncio import Redis

from src.core import (
    REDIS,
    settings,
    SIM_DISPATCHER,
    _MODEL_META_CACHE,
)
try:
    from src.db.duck import insert_prediction
except Exception:  # pragma: no cover - optional import
    insert_prediction = None  # type: ignore[assignment]
from src.feature_store import connect as fs_connect, log_prediction as fs_log_prediction
from src.model_registry import get_active_model_version
from src.services.inference import (
    get_ensemble_prob,
    get_ensemble_prob_light,
    winsorize,
    sigma_from_calibration,
    compute_fallback_quantiles,
    get_calibration_params,
)
from src.services import ingestion as ingestion_service

logger = logging.getLogger("simetrix.services.simulation")


class SimRequest(BaseModel):
    model_config = ConfigDict(populate_by_name=True, extra="ignore")

    symbol: str
    mode: Literal["quick", "deep"] = Field(default="quick")
    horizon_days: int = Field(default=30, ge=1, le=3650)
    paths: int = Field(2000, alias="n_paths", ge=100, le=200_000)
    timespan: Literal["day", "hour", "minute"] = "day"
    include_news: bool = False
    include_options: bool = False
    include_futures: bool = False
<<<<<<< HEAD
    x_handles: list[str] = Field(default_factory=list, alias="x_handles")
=======
    x_handles: List[str] = Field(default_factory=list, alias="handles")
>>>>>>> 75aad6a5
    seed: Optional[int] = None

    @field_validator("x_handles", mode="before")
    @classmethod
    def _normalize_handles(cls, value: Any) -> list[str]:
        if value is None:
            return []
        if isinstance(value, str):
            parts = [segment.strip() for segment in value.split(",")]
            return [p for p in parts if p]
        handles: list[str] = []
        if isinstance(value, Iterable):
            for item in value:
                if item is None:
                    continue
                text = str(item).strip()
                if text:
                    handles.append(text)
        return handles

    @property
    def n_paths(self) -> int:
        return self.paths

    def lookback_days(self) -> int:
        return 180 if self.mode == "quick" else 3650

    @property
    def handles(self) -> List[str]:
        return list(self.x_handles)

    def bars_per_day(self) -> int:
        if self.timespan == "day":
            return 1
        if self.timespan == "hour":
            return 24
        return 390

    def young_threshold_bars(self) -> int:
        return 126 * self.bars_per_day()


class RunState(BaseModel):
    run_id: str = Field(default_factory=lambda: uuid4().hex)
    status: Literal["queued", "running", "done", "error"] = "queued"
    progress: float = 0.0
    symbol: str | None = None
    horizon_days: int | None = None
    paths: int | None = None
    startedAt: str | None = None
    finishedAt: str | None = None
    error: str | None = None
    status_detail: str | None = None
    owner: str | None = None


async def _ensure_run(run_id: str) -> RunState:
    if not REDIS:
        raise HTTPException(status_code=503, detail="redis_unavailable")
    raw = await REDIS.get(f"run:{run_id}")
    if not raw:
        raise HTTPException(status_code=404, detail="run_not_found")
    if isinstance(raw, (bytes, bytearray)):
        raw = raw.decode("utf-8", errors="replace")
    try:
        data = json.loads(raw)
        return RunState.model_validate(data)
    except Exception as exc:
        logger.debug("Failed to parse run state for %s: %s", run_id, exc)
        raise HTTPException(status_code=500, detail="run_state_corrupt") from exc


async def _update_run_state(
    redis: Redis,
    run_id: str,
    rs: RunState,
    *,
    status: str | None = None,
    progress: float | None = None,
    detail: str | None = None,
    error: str | None = None,
) -> None:
    if status is not None:
        rs.status = status
    if progress is not None:
        rs.progress = float(progress)
    if detail is not None:
        rs.status_detail = detail
    if error is not None:
        rs.error = error
    await redis.setex(f"run:{run_id}", settings.run_ttl_seconds, rs.model_dump_json())


async def run_simulation(run_id: str, req: SimRequest, redis: Redis) -> None:
    from src import predictive_api
    predictive_api.REDIS = redis
    if not hasattr(predictive_api, '_ensure_run'):
        predictive_api._ensure_run = _ensure_run
    if not hasattr(predictive_api, '_update_run_state'):
        predictive_api._update_run_state = _update_run_state
    await predictive_api.run_simulation(run_id, req, redis)


async def list_models(redis: Redis | None = None) -> List[str]:
    redis = redis or REDIS
    if not redis:
        return []
    out: List[str] = []
    try:
        async for key in redis.scan_iter(match="model:*", count=500):
            out.append(key.split(":", 1)[1] if ":" in key else key)
    except Exception as exc:
        logger.info("_list_models scan failed: %s", exc)
    return out


async def log_prediction_to_stores(
    symbol: str,
    horizon_days: int,
    prob_up: float,
    feature_payload: dict[str, Any],
    calibration_hint: dict[str, Any] | None,
) -> dict[str, Any]:
    pred_id = str(uuid4())
    spot0 = float(feature_payload.get("spot0", 0.0))
    q05 = calibration_hint.get("q05") if calibration_hint else None
    q50 = calibration_hint.get("q50") if calibration_hint else None
    q95 = calibration_hint.get("q95") if calibration_hint else None

    if callable(insert_prediction):
        try:
            insert_prediction(
                {
                    "pred_id": pred_id,
                    "ts": datetime.utcnow(),
                    "symbol": symbol,
                    "horizon_d": horizon_days,
                    "model_id": "ensemble-v1",
                    "prob_up_next": float(prob_up),
                    "p05": q05,
                    "p50": q50,
                    "p95": q95,
                    "spot0": spot0,
                    "user_ctx": {"ui": "pathpanda"},
                }
            )
        except Exception as exc:
            logger.exception("DuckDB insert_prediction failed: %s", exc)

    try:
        con_fs = fs_connect()
        features_payload = {
            "mom_20": float(feature_payload.get("mom_20", 0.0)),
            "rvol_20": float(feature_payload.get("rvol_20", 0.0)),
            "autocorr_5": float(feature_payload.get("autocorr_5", 0.0)),
            "spot0": spot0,
        }
        if calibration_hint:
            features_payload["calibration"] = {
                "sigma_ann": float(calibration_hint.get("sigma_ann")) if calibration_hint.get("sigma_ann") is not None else None,
                "sample_n": int(calibration_hint.get("sample_n", 0)),
            }
        fs_log_prediction(
            con_fs,
            {
                "run_id": pred_id,
                "model_id": "ensemble-v1",
                "symbol": symbol,
                "issued_at": datetime.now(timezone.utc).isoformat(),
                "horizon_days": horizon_days,
                "yhat_mean": None,
                "prob_up": float(prob_up),
                "q05": q05,
                "q50": q50,
                "q95": q95,
                "uncertainty": None,
                "features_ref": json.dumps(features_payload),
            },
        )
        con_fs.close()
    except Exception as exc:
        logger.warning("Feature store mirror failed: %s", exc)

    return {
        "pred_id": pred_id,
        "symbol": symbol,
        "prob_up_next": float(prob_up),
        "p05": q05,
        "p50": q50,
        "p95": q95,
        "spot0": spot0,
    }


__all__ = [
    "SimRequest",
    "RunState",
    "run_simulation",
    "list_models",
    "log_prediction_to_stores",
    "_update_run_state",
    "_ensure_run",
]<|MERGE_RESOLUTION|>--- conflicted
+++ resolved
@@ -49,11 +49,7 @@
     include_news: bool = False
     include_options: bool = False
     include_futures: bool = False
-<<<<<<< HEAD
     x_handles: list[str] = Field(default_factory=list, alias="x_handles")
-=======
-    x_handles: List[str] = Field(default_factory=list, alias="handles")
->>>>>>> 75aad6a5
     seed: Optional[int] = None
 
     @field_validator("x_handles", mode="before")

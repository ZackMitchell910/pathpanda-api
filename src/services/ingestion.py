from __future__ import annotations

import asyncio
import hashlib
import json
import logging
import math
import os
import random
import time
from collections import defaultdict
from datetime import date, datetime, timedelta, timezone
from typing import Any, Iterable, Optional, Sequence

import httpx
import numpy as np
from fastapi import HTTPException
from redis.asyncio import Redis

from src.core import REDIS, settings
from src.observability import log_json
from src.services.llm import summarize as llm_summarize

try:
    from src.feature_store import (
        connect as feature_store_connect,
        insert_earnings as feature_store_insert_earnings,
        insert_news as feature_store_insert_news,
        log_ingest_event as feature_store_log_ingest_event,
        upsert_macro as feature_store_upsert_macro,
    )
except Exception:  # pragma: no cover - feature store unavailable in some test contexts
    feature_store_connect = None
    feature_store_insert_earnings = None
    feature_store_insert_news = None
    feature_store_log_ingest_event = None
    feature_store_upsert_macro = None

try:  # optional dependency
    from prometheus_client import Counter
except Exception:  # pragma: no cover - prometheus optional
    Counter = None  # type: ignore

if Counter is not None:
    NEWS_INGESTED_COUNTER = Counter(
        "news_ingested_total",
        "Count of news rows ingested into feature store",
    )
    NEWS_SCORED_COUNTER = Counter(
        "news_scored_total",
        "Count of news rows sentiment-scored",
    )
    EARNINGS_INGESTED_COUNTER = Counter(
        "earnings_ingested_total",
        "Count of earnings rows ingested",
    )
    MACRO_UPSERTS_COUNTER = Counter(
        "macro_upserts_total",
        "Count of macro snapshot upserts",
    )
else:  # pragma: no cover - prometheus optional
    NEWS_INGESTED_COUNTER = None  # type: ignore
    NEWS_SCORED_COUNTER = None  # type: ignore
    EARNINGS_INGESTED_COUNTER = None  # type: ignore
    MACRO_UPSERTS_COUNTER = None  # type: ignore


logger = logging.getLogger("simetrix.services.ingestion")


def _as_utc_datetime(value: datetime | date | None) -> datetime | None:
    if value is None:
        return None
    if isinstance(value, datetime):
        if value.tzinfo is None:
            return value.replace(tzinfo=timezone.utc)
        return value.astimezone(timezone.utc)
    if isinstance(value, date):
        return datetime.combine(value, datetime.min.time(), tzinfo=timezone.utc)
    return None


def _first_number(values: Iterable[Any]) -> float | None:
    for value in values:
        if isinstance(value, (int, float)):
            return float(value)
        if isinstance(value, str):
            val = value.strip()
            if not val or val == ".":
                continue
            try:
                return float(val)
            except Exception:
                continue
    return None


def _determine_news_provider(explicit: Optional[str]) -> str:
    if explicit:
        provider = explicit.strip().lower()
        if provider:
            return provider
    env_provider = (os.getenv("PT_NEWS_PROVIDER") or "").strip().lower()
    if env_provider:
        return env_provider
    if settings.news_api_key:
        return "newsapi"
    return "polygon"


def _determine_earnings_provider(explicit: Optional[str]) -> str:
    if explicit:
        provider = explicit.strip().lower()
        if provider:
            return provider
    provider = (settings.earnings_source or os.getenv("PT_EARNINGS_PROVIDER", "polygon")).strip().lower()
    return provider or "polygon"


def _determine_macro_provider(explicit: Optional[str]) -> str:
    if explicit:
        provider = explicit.strip().lower()
        if provider:
            return provider
    src = (settings.macro_source or os.getenv("PT_MACRO_PROVIDER", "fred")).strip().lower()
    return src or "fred"


def _polygon_api_key() -> str:
    env_candidates = [
        os.getenv("PT_POLYGON_KEY"),
        os.getenv("POLYGON_KEY"),
    ]
    for candidate in env_candidates:
        if candidate:
            key = candidate.strip()
            if key:
                return key
    try:
        cfg_key = getattr(settings, "polygon_key", "") or ""
        if cfg_key:
            key = str(cfg_key).strip()
            if key:
                return key
    except Exception:
        pass
    return ""


def _poly_crypto_to_app(symbol: str) -> str:
    sym = (symbol or "").strip().upper()
    if sym.startswith("X:") and sym.endswith("USD"):
        return f"{sym[2:-3]}-USD"
    return sym


def _to_app_symbol(symbol: str) -> str:
    sym = (symbol or "").strip().upper()
    if sym.startswith("X:") and sym.endswith("USD"):
        return f"{sym[2:-3]}-USD"
    if sym.endswith("USD") and "-" not in sym and not sym.startswith("X:"):
        return f"{sym[:-3]}-USD"
    return sym


def _to_polygon_symbol(symbol: str) -> str:
    sym = (symbol or "").strip().upper()
    if not sym:
        return sym
    if sym.startswith("X:"):
        return sym
    if sym.endswith("-USD"):
        return f"X:{sym.replace('-USD', '')}USD"
    if sym.endswith("USD") and "-" not in sym:
        return f"X:{sym}"
    return sym


def _news_ts(value: Any, default: datetime) -> datetime:
    if isinstance(value, datetime):
        return _as_utc_datetime(value) or default
    if isinstance(value, str):
        txt = value.strip()
        if not txt:
            return default
        if txt.endswith("Z"):
            txt = txt[:-1] + "+00:00"
        try:
            parsed = datetime.fromisoformat(txt)
            return _as_utc_datetime(parsed) or default
        except Exception:
            pass
    return default


def _parse_date(value: Any) -> date | None:
    if isinstance(value, datetime):
        return value.date()
    if isinstance(value, date):
        return value
    if isinstance(value, str):
        txt = value.strip()
        if not txt:
            return None
        try:
            return datetime.fromisoformat(txt.replace("Z", "+00:00")).date()
        except Exception:
            try:
                return datetime.strptime(txt.split("T")[0], "%Y-%m-%d").date()
            except Exception:
                return None
    return None


async def _news_rows_from_newsapi(symbol: str, since: datetime, limit: int, api_key: str) -> list[tuple]:
    url = "https://newsapi.org/v2/everything"
    params = {
        "q": symbol,
        "from": since.strftime("%Y-%m-%dT%H:%M:%SZ"),
        "sortBy": "publishedAt",
        "language": "en",
        "pageSize": int(max(1, min(limit, 100))),
    }
    headers = {"X-Api-Key": api_key}
    async with httpx.AsyncClient(timeout=httpx.Timeout(15.0)) as client:
        resp = await client.get(url, params=params, headers=headers)
        resp.raise_for_status()
        data = resp.json() or {}
    items = data.get("articles", []) or []
    rows: list[tuple] = []
    seen: set[tuple] = set()
    for item in items:
        ts = _news_ts(item.get("publishedAt"), since)
        if ts < since:
            continue
        url_item = (item.get("url") or "").strip()
        dedupe_key = (ts.isoformat(), url_item)
        if dedupe_key in seen:
            continue
        seen.add(dedupe_key)
        source_name = ""
        src_obj = item.get("source") or {}
        if isinstance(src_obj, dict):
            source_name = (src_obj.get("name") or "").strip()
        title = (item.get("title") or "").strip()
        summary = (item.get("description") or item.get("content") or "").strip()
        rows.append((symbol, ts, source_name or "NewsAPI", title, url_item, summary, None))
        if len(rows) >= limit:
            break
    return rows


async def _news_rows_from_polygon(symbol: str, since: datetime, limit: int, api_key: str) -> list[tuple]:
    url = "https://api.polygon.io/v2/reference/news"
    params = {
        "ticker": symbol,
        "limit": int(max(1, min(limit, 100))),
        "published_utc.gte": since.strftime("%Y-%m-%dT%H:%M:%SZ"),
        "sort": "published_utc",
        "order": "desc",
    }
    headers = {"Authorization": f"Bearer {api_key}"}
    async with httpx.AsyncClient(timeout=httpx.Timeout(15.0)) as client:
        resp = await client.get(url, params=params, headers=headers)
        resp.raise_for_status()
        data = resp.json() or {}
    items = data.get("results", []) or []
    rows: list[tuple] = []
    for item in items:
        ts = _news_ts(item.get("published_utc"), since)
        if ts < since:
            continue
        publisher = ""
        pub_obj = item.get("publisher")
        if isinstance(pub_obj, dict):
            publisher = (pub_obj.get("name") or "").strip()
        title = (item.get("title") or "").strip()
        url_item = (item.get("article_url") or item.get("url") or "").strip()
        summary = (item.get("description") or item.get("excerpt") or "").strip()
        rows.append((symbol, ts, publisher or "Polygon", title, url_item, summary, None))
        if len(rows) >= limit:
            break
    return rows


async def _fetch_news_articles(symbol: str, since: datetime, provider: str, limit: int = 100) -> list[tuple]:
    provider = (provider or "polygon").strip().lower()
    limit = int(max(1, min(limit, 200)))
    if provider == "newsapi":
        api_key = settings.news_api_key or os.getenv("NEWS_API_KEY", "").strip()
        if not api_key:
            raise HTTPException(status_code=400, detail="NewsAPI key missing (set PT_NEWS_API_KEY).")
        return await _news_rows_from_newsapi(symbol, since, limit=limit, api_key=api_key)
    if provider == "polygon":
        key = _polygon_api_key()
        if not key:
            raise HTTPException(status_code=400, detail="Polygon key missing for news ingest.")
        return await _news_rows_from_polygon(symbol, since, limit=limit, api_key=key)
    raise HTTPException(status_code=400, detail=f"Unsupported news provider '{provider}'.")


<<<<<<< HEAD
async def fetch_recent_news(symbol: str, days: int = 7, limit: int = 40) -> list[dict[str, Any]]:
    """Return recent news rows for a symbol from the feature store."""
    if not callable(feature_store_connect):
        return []
    symbol_norm = (symbol or "").strip().upper()
    if not symbol_norm:
        return []
    cutoff = datetime.now(timezone.utc) - timedelta(days=int(max(1, days)))
    try:
        con = feature_store_connect()
    except Exception as exc:
        logger.debug("fetch_recent_news: connect failed for %s: %s", symbol_norm, exc)
        return []
    try:
        rows = con.execute(
            """
            SELECT ts, source, title, url, summary, sentiment
            FROM news_articles
            WHERE symbol = ? AND ts >= ?
            ORDER BY ts DESC
            LIMIT ?
            """,
            [symbol_norm, cutoff, int(max(1, limit))],
        ).fetchall()
    except Exception as exc:
        logger.debug("fetch_recent_news: query failed for %s: %s", symbol_norm, exc)
        rows = []
    finally:
        try:
            con.close()
        except Exception:
            pass

    out: list[dict[str, Any]] = []
    for ts, source, title, url, summary, sentiment in rows:
        ts_dt = _as_utc_datetime(ts) or datetime.now(timezone.utc)
        out.append(
            {
                "ts": ts_dt.isoformat(),
                "source": (source or "") if source is not None else "",
                "headline": (title or "") if title is not None else "",
                "url": (url or "") if url is not None else "",
                "summary": (summary or "") if summary is not None else "",
                "sentiment": (float(sentiment) if sentiment is not None else None),
            }
        )
    return out


async def fetch_social(symbol: str, handles: Sequence[str] | str | None = None) -> dict[str, Any]:
    """Lightweight social sentiment stub used for diagnostics."""
    symbol_norm = (symbol or "").strip().upper()
    handles_list: list[str]
    if isinstance(handles, str):
        handles_list = [h.strip().lstrip("@") for h in handles.split(",") if h and h.strip()]
    elif isinstance(handles, Sequence):
        handles_list = [str(h).strip().lstrip("@") for h in handles if str(h).strip()]
    else:
        handles_list = []

    base = symbol_norm or (symbol or "").strip().upper()
    if not base:
        base = "MARKET"

    if handles_list:
        posts = [f"@{handle} on {base}: tracking flows and positioning" for handle in handles_list[:5]]
    else:
        posts = [
            f"Chatter about {base} continues as traders debate the outlook.",
            f"{base} sentiment mixed after recent moves.",
        ]

    def _score(text: str) -> float:
        txt = text.lower()
        score = 0.0
        for word in ("buy", "bull", "breakout", "beat", "strong", "upside"):
            if word in txt:
                score += 0.08
        for word in ("sell", "bear", "miss", "risk", "downgrade", "weak"):
            if word in txt:
                score -= 0.08
        return max(-0.3, min(0.3, score))

    score = sum(_score(p) for p in posts) if posts else 0.0

    return {
        "symbol": symbol_norm,
        "handles": handles_list,
        "posts": posts[:5],
        "score": float(score),
        "updated_at": datetime.now(timezone.utc).isoformat(),
    }


async def load_option_surface(symbol: str, asof: date | None = None) -> dict[str, Any]:
    symbol_norm = (symbol or "").strip().upper()
    as_of = asof or datetime.now(timezone.utc).date()
    key = _polygon_api_key()
    headers = {"Authorization": f"Bearer {key}"} if key else {}
    url = f"https://api.polygon.io/v3/snapshot/options/{symbol_norm}"
    raw_nodes: list[dict[str, Any]] = []
    errors: list[str] = []

    if key:
        async with httpx.AsyncClient(timeout=httpx.Timeout(10.0)) as client:
            for contract_type in ("call", "put"):
                params = {
                    "contract_type": contract_type,
                    "limit": "250",
                    "order": "asc",
                    "sort": "expiration_date",
                }
                try:
                    resp = await client.get(url, params=params, headers=headers)
                    resp.raise_for_status()
                    data = resp.json() or {}
                except Exception as exc:
                    errors.append(str(exc))
                    continue
                for item in data.get("results", []) or []:
                    details = item.get("details") or {}
                    expiration = details.get("expiration_date") or details.get("expiration")
                    exp_date = _parse_date(expiration)
                    if exp_date is None:
                        continue
                    dte = (exp_date - as_of).days
                    if dte < 0:
                        continue
                    iv_raw = item.get("implied_volatility")
                    if iv_raw is None:
                        continue
                    try:
                        iv_val = float(iv_raw)
                    except Exception:
                        continue
                    if not np.isfinite(iv_val) or iv_val <= 0:
                        continue
                    delta_val = 0.0
                    greeks = item.get("greeks") or {}
                    try:
                        delta_val = float(greeks.get("delta", 0) or 0.0)
                    except Exception:
                        delta_val = 0.0
                    strike_val = 0.0
                    try:
                        strike_val = float(details.get("strike_price") or 0.0)
                    except Exception:
                        strike_val = 0.0
                    raw_nodes.append(
                        {
                            "expiration": exp_date.isoformat(),
                            "dte": int(dte),
                            "iv": iv_val,
                            "type": contract_type,
                            "delta": delta_val,
                            "strike": strike_val,
                        }
                    )
    else:
        errors.append("polygon_key_missing")

    grouped: dict[int, list[float]] = defaultdict(list)
    for node in raw_nodes:
        grouped[int(node["dte"])].append(float(node["iv"]))

    nodes = []
    for dte in sorted(grouped):
        ivs = grouped[dte]
        if not ivs:
            continue
        nodes.append({"dte": int(dte), "iv": float(np.mean(ivs)), "count": int(len(ivs))})

    result = {
        "symbol": symbol_norm,
        "as_of": as_of.isoformat(),
        "source": "polygon",
        "nodes": nodes,
        "raw_count": len(raw_nodes),
    }
    if errors:
        result["errors"] = errors[:3]
    return result


async def load_futures_curve(symbol: str, asof: date | None = None) -> dict[str, Any]:
    symbol_norm = (symbol or "").strip().upper()
    as_of_dt = datetime.combine(asof, datetime.min.time(), tzinfo=timezone.utc) if asof else datetime.now(timezone.utc)
    key = _polygon_api_key()
    params = {
        "underlying_ticker": symbol_norm,
        "contract_type": "futures",
        "apiKey": key,
    }
    nodes: list[dict[str, Any]] = []
    errors: list[str] = []

    if key:
        try:
            async with httpx.AsyncClient(timeout=httpx.Timeout(10.0)) as client:
                resp = await client.get("https://api.polygon.io/v3/snapshot", params=params)
                resp.raise_for_status()
                data = resp.json() or {}
        except Exception as exc:
            errors.append(str(exc))
            data = {}
    else:
        errors.append("polygon_key_missing")
        data = {}

    for item in (data.get("results") or []):
        details = item.get("details") or {}
        expiration = details.get("expiration_date") or details.get("expiration") or item.get("expiration_date")
        exp_date = _parse_date(expiration)
        if exp_date is None:
            continue
        dte = (exp_date - as_of_dt.date()).days
        if dte < 0:
            continue
        price_val = None
        last = item.get("last")
        if isinstance(last, dict):
            price_val = last.get("price")
        if price_val is None:
            price_val = item.get("price") or item.get("close") or item.get("c")
        try:
            price = float(price_val)
        except Exception:
            continue
        if not np.isfinite(price) or price <= 0:
            continue
        oi_val = 0
        try:
            oi_val = int(item.get("open_interest", 0) or 0)
        except Exception:
            oi_val = 0
        nodes.append(
            {
                "ticker": item.get("ticker"),
                "dte": int(dte),
                "price": price,
                "expiration": exp_date.isoformat(),
                "open_interest": oi_val,
            }
        )

    nodes.sort(key=lambda x: x["dte"])

    result = {
        "symbol": symbol_norm,
        "as_of": as_of_dt.isoformat(),
        "source": "polygon",
        "nodes": nodes,
    }
    if errors:
        result["errors"] = errors[:3]
    return result
=======
async def fetch_recent_news(symbol: str, days: int = 7, *, limit: int = 100) -> list[dict[str, Any]]:
    """Load recent news rows for a symbol from the feature store."""

    app_symbol = _to_app_symbol(symbol)
    if not app_symbol or not callable(feature_store_connect):
        return []

    horizon = max(1, int(days))
    since = datetime.now(timezone.utc) - timedelta(days=horizon)

    def _load() -> list[dict[str, Any]]:
        try:
            con = feature_store_connect()
        except Exception:
            return []

        try:
            rows = con.execute(
                """
                SELECT ts, source, title, url, summary, sentiment
                FROM news_articles
                WHERE symbol = ? AND ts >= ?
                ORDER BY ts DESC
                LIMIT ?
                """,
                [app_symbol, since, int(limit)],
            ).fetchall()
        except Exception:
            rows = []
        finally:
            try:
                con.close()
            except Exception:
                pass

        payload: list[dict[str, Any]] = []
        for ts, source, title, url, summary, sentiment in rows:
            ts_dt = _as_utc_datetime(ts) or since
            payload.append(
                {
                    "symbol": app_symbol,
                    "ts": ts_dt,
                    "source": (source or ""),
                    "title": (title or ""),
                    "url": (url or ""),
                    "summary": (summary or ""),
                    "sentiment": (float(sentiment) if sentiment is not None else None),
                }
            )
        return payload

    rows = await asyncio.to_thread(_load)
    rows.sort(key=lambda row: row.get("ts") or since, reverse=True)
    return rows
>>>>>>> 75aad6a5


async def ingest_news(
    symbol: str,
    *,
    days: int,
    limit: int,
    provider: Optional[str] = None,
    log_tag: str = "manual",
) -> dict[str, Any]:
    if not callable(feature_store_connect) or feature_store_insert_news is None:
        raise HTTPException(status_code=503, detail="Feature store unavailable for news ingest.")

    symbol_norm = symbol.strip().upper()
    provider_eff = _determine_news_provider(provider)
    since = datetime.now(timezone.utc) - timedelta(days=int(days))
    try:
        rows = await _fetch_news_articles(symbol_norm, since, provider_eff, limit=limit)
    except HTTPException:
        raise
    except Exception as exc:
        logger.exception("ingest_news_failed: %s", exc)
        raise HTTPException(status_code=502, detail=f"news fetch failed: {exc}") from exc

    if not rows:
        log_json("info", msg="news_ingest_empty", symbol=symbol_norm, source=provider_eff, tag=log_tag)
        return {"rows": 0, "source": provider_eff, "symbol": symbol_norm}

    try:
        con = feature_store_connect()
    except Exception as exc:
        raise HTTPException(status_code=503, detail=f"Feature store connect failed: {exc}") from exc

    t0 = time.perf_counter()
    hash_lines: list[str] = []
    for row in rows:
        ts_norm = _as_utc_datetime(row[1]) or datetime.now(timezone.utc)
        hash_lines.append(f"{row[0]}|{ts_norm.isoformat()}|{row[3]}|{row[4]}|{row[5]}")
    payload_hash = hashlib.sha256("\n".join(hash_lines).encode("utf-8", errors="ignore")).hexdigest()

    try:
        inserted = feature_store_insert_news(con, rows)
        duration_ms = int((time.perf_counter() - t0) * 1000)
        if feature_store_log_ingest_event:
            try:
                feature_store_log_ingest_event(
                    con,
                    as_of=datetime.now(timezone.utc).date(),
                    source=f"news:{provider_eff}:{log_tag}",
                    row_count=int(inserted),
                    sha256=payload_hash,
                    duration_ms=duration_ms,
                    ok=True,
                )
            except Exception as exc:
                logger.debug("log_ingest_event news ok failed: %s", exc)
        if NEWS_INGESTED_COUNTER is not None:
            try:
                NEWS_INGESTED_COUNTER.inc(max(0, int(inserted)))
            except Exception:
                pass
        log_json(
            "info",
            msg="news_ingest_ok",
            symbol=symbol_norm,
            source=provider_eff,
            rows=int(inserted),
            duration_ms=duration_ms,
            tag=log_tag,
        )
        return {"rows": int(inserted), "source": provider_eff, "symbol": symbol_norm}
    except Exception as exc:
        duration_ms = int((time.perf_counter() - t0) * 1000)
        if feature_store_log_ingest_event:
            try:
                feature_store_log_ingest_event(
                    con,
                    as_of=datetime.now(timezone.utc).date(),
                    source=f"news:{provider_eff}:{log_tag}",
                    row_count=len(rows),
                    sha256=payload_hash,
                    duration_ms=duration_ms,
                    ok=False,
                    error=str(exc),
                )
            except Exception:
                pass
        log_json(
            "error",
            msg="news_ingest_fail",
            symbol=symbol_norm,
            source=provider_eff,
            error=str(exc),
            tag=log_tag,
        )
        raise HTTPException(status_code=500, detail=f"failed to insert news: {exc}") from exc
    finally:
        try:
            con.close()
        except Exception:
            pass


async def score_news(
    symbol: str,
    *,
    days: int,
    batch: int,
    log_tag: str = "manual",
) -> dict[str, Any]:
    if not callable(feature_store_connect):
        raise HTTPException(status_code=503, detail="Feature store unavailable for scoring.")

    symbol_norm = symbol.strip().upper()
    if not symbol_norm:
        raise HTTPException(status_code=400, detail="symbol required")

    cutoff = datetime.now(timezone.utc) - timedelta(days=int(days))
    try:
        con = feature_store_connect()
    except Exception as exc:
        raise HTTPException(status_code=503, detail=f"Feature store connect failed: {exc}") from exc

    try:
        rows = con.execute(
            """
            SELECT ts, source, title, url, summary
            FROM news_articles
            WHERE symbol = ? AND ts >= ? AND (sentiment IS NULL OR sentiment = 0)
            ORDER BY ts DESC
            LIMIT ?
            """,
            [symbol_norm, cutoff, int(batch)],
        ).fetchall()
    except Exception as exc:
        try:
            con.close()
        except Exception:
            pass
        raise HTTPException(status_code=500, detail=f"failed to load news: {exc}") from exc

    if not rows:
        try:
            con.close()
        except Exception:
            pass
        log_json("info", msg="news_score_empty", symbol=symbol_norm, tag=log_tag)
        return {"rows": 0, "symbol": symbol_norm}

    oai_key = os.getenv("OPENAI_API_KEY", "").strip()
    xai_key = os.getenv("XAI_API_KEY", "").strip()
    provider = (os.getenv("LLM_PROVIDER") or "").strip().lower()
    prefer_xai = (provider == "xai") or (not oai_key and bool(xai_key))

    json_schema = {
        "name": "NewsSentimentScore",
        "schema": {
            "type": "object",
            "properties": {
                "summary": {"type": "string", "minLength": 20, "maxLength": 240},
                "sentiment": {"type": "number", "minimum": -1.0, "maximum": 1.0},
            },
            "required": ["summary", "sentiment"],
            "additionalProperties": False,
        },
    }

    updates: list[tuple] = []
    for ts, source, title, url_item, summary in rows:
        prompt_user = {
            "role": "user",
            "content": (
                "You are a financial analyst assistant. Analyze the following news headline for symbol "
                f"{symbol_norm} and respond with JSON containing 'summary' (one sentence, <=200 chars) and "
                "'sentiment' (float in [-1,1], where -1 is very negative for the symbol and 1 is very positive).\n\n"
                f"Source: {source}\n"
                f"Title: {title}\n"
                f"URL: {url_item}\n"
                f"Existing summary: {summary or ''}\n"
            ),
        }
        try:
            out = await llm_summarize(
                prompt_user,
                prefer_xai=prefer_xai,
                xai_key=xai_key or None,
                oai_key=oai_key or None,
                json_schema=json_schema,
            )
        except Exception as exc:
            logger.debug("score_news llm failed for %s: %s", symbol_norm, exc)
            out = {}

        cleaned_summary = ""
        if isinstance(out, dict):
            cleaned_summary = str(out.get("summary") or "").strip()
        if not cleaned_summary:
            cleaned_summary = summary or title or ""
        cleaned_summary = cleaned_summary.strip()
        if len(cleaned_summary) > 240:
            cleaned_summary = cleaned_summary[:237].rstrip() + "..."

        sentiment_val = None
        if isinstance(out, dict):
            sentiment_val = _first_number([out.get("sentiment")])
        if sentiment_val is None:
            sentiment_val = 0.0
        sentiment_val = float(np.clip(float(sentiment_val), -1.0, 1.0))
        ts_norm = _as_utc_datetime(ts) or datetime.now(timezone.utc)

        updates.append(
            (
                cleaned_summary,
                sentiment_val,
                symbol_norm,
                ts_norm,
                (source or "").strip(),
                (url_item or "").strip(),
            )
        )

    try:
        con.executemany(
            """
            UPDATE news_articles
            SET summary = ?, sentiment = ?
            WHERE symbol = ? AND ts = ? AND source = ? AND url = ?
            """,
            updates,
        )
        updated = len(updates)
        con.close()
        if NEWS_SCORED_COUNTER is not None:
            try:
                NEWS_SCORED_COUNTER.inc(max(0, updated))
            except Exception:
                pass
        log_json("info", msg="news_score_ok", symbol=symbol_norm, rows=updated, tag=log_tag)
        return {"rows": updated, "symbol": symbol_norm}
    except Exception as exc:
        try:
            con.close()
        except Exception:
            pass
        log_json("error", msg="news_score_fail", symbol=symbol_norm, error=str(exc), tag=log_tag)
        raise HTTPException(status_code=500, detail=f"failed to update news sentiment: {exc}") from exc


async def fetch_social(symbol: str, handles: Iterable[str] | None = None) -> dict[str, Any]:
    """Lightweight deterministic social sentiment generator for X handles."""

    symbol_norm = _to_app_symbol(symbol)
    handles_list = [h.strip().lstrip("@") for h in (handles or []) if isinstance(h, str) and h.strip()]
    handles_norm = [h.lower() for h in handles_list]

    key_bits = [symbol_norm.upper()]
    key_bits.extend(handles_norm)
    key = "|".join(key_bits) or symbol_norm.upper()
    digest = hashlib.sha256(key.encode("utf-8", errors="ignore")).digest()

    base = int.from_bytes(digest[:4], "big") / float(0xFFFFFFFF)
    sentiment = float(np.clip(base * 2.0 - 1.0, -1.0, 1.0))

    phrases = [
        "seeing momentum build",
        "vol remains elevated",
        "watching macro catalysts",
        "desk chatter mixed",
        "options flow leaning bullish",
    ]
    samples: list[dict[str, Any]] = []
    for idx, handle in enumerate(handles_norm[:5]):
        start = 4 + idx * 4
        chunk = digest[start:start + 4]
        if len(chunk) < 4:
            chunk = (chunk + digest[:4])[:4]
        val = int.from_bytes(chunk, "big") / float(0xFFFFFFFF)
        tone = "bullish" if val > 0.55 else ("bearish" if val < 0.45 else "neutral")
        samples.append(
            {
                "handle": handle,
                "tone": tone,
                "score": float(np.clip((val - 0.5) * 2.0, -1.0, 1.0)),
                "text": f"@{handle} {phrases[idx % len(phrases)]}",
            }
        )

    return {
        "symbol": symbol_norm,
        "handles": handles_norm,
        "sentiment": sentiment,
        "sample": samples,
        "updated_at": datetime.now(timezone.utc).isoformat(),
    }


async def load_option_surface(symbol: str, asof: datetime | date | None = None) -> dict[str, Any]:
    """Approximate an implied volatility surface using recent realized volatility."""

    as_of = _as_utc_datetime(asof) or datetime.now(timezone.utc)
    symbol_norm = _to_app_symbol(symbol)
    closes = await fetch_cached_hist_prices(symbol_norm, window_days=365, redis=REDIS)
    if len(closes) < 5:
        return {
            "symbol": symbol_norm,
            "as_of": as_of.isoformat(),
            "surface": [],
            "source": "realized_proxy",
            "note": "insufficient_history",
        }

    arr = np.asarray(closes, dtype=float)
    rets = np.diff(np.log(arr))
    rets = rets[np.isfinite(rets)]
    horizons = [7, 14, 21, 30, 45, 60, 90, 120, 180]
    surface: list[dict[str, Any]] = []
    for window in horizons:
        if rets.size < max(5, window):
            continue
        window_rets = rets[-window:]
        sigma_daily = float(np.std(window_rets, ddof=1))
        if not math.isfinite(sigma_daily) or sigma_daily <= 0:
            continue
        sigma_ann = float(np.clip(sigma_daily * math.sqrt(252.0), 1e-4, 3.0))
        surface.append({"tenor_days": int(window), "iv": sigma_ann})

    if not surface:
        sigma_daily = float(np.std(rets, ddof=1)) if rets.size >= 5 else 0.0
        sigma_ann = float(np.clip(sigma_daily * math.sqrt(252.0), 1e-4, 3.0)) if sigma_daily > 0 else 0.2
        surface.append({"tenor_days": 30, "iv": sigma_ann})

    ivs = np.array([row["iv"] for row in surface], dtype=float)
    if ivs.size >= 3:
        kernel_size = min(5, ivs.size)
        kernel = np.ones(kernel_size, dtype=float) / float(kernel_size)
        smooth = np.convolve(ivs, kernel, mode="same")
        for entry, val in zip(surface, smooth):
            entry["iv"] = float(np.clip(val, 1e-4, 3.0))

    return {
        "symbol": symbol_norm,
        "as_of": as_of.isoformat(),
        "surface": surface,
        "source": "realized_proxy",
    }


async def load_futures_curve(symbol: str, asof: datetime | date | None = None) -> dict[str, Any]:
    """Estimate a futures curve using recent drift as a carry proxy."""

    as_of = _as_utc_datetime(asof) or datetime.now(timezone.utc)
    symbol_norm = _to_app_symbol(symbol)
    closes = await fetch_cached_hist_prices(symbol_norm, window_days=365, redis=REDIS)
    if len(closes) < 5:
        return {
            "symbol": symbol_norm,
            "as_of": as_of.isoformat(),
            "curve": [],
            "source": "drift_proxy",
            "note": "insufficient_history",
        }

    arr = np.asarray(closes, dtype=float)
    rets = np.diff(np.log(arr))
    rets = rets[np.isfinite(rets)]
    if rets.size == 0:
        mu_daily = 0.0
    else:
        lookback = min(60, rets.size)
        mu_daily = float(np.mean(rets[-lookback:]))
    mu_ann = float(np.clip(mu_daily * 252.0, -5.0, 5.0))

    horizons = [7, 30, 60, 90, 180, 365]
    curve: list[dict[str, Any]] = []
    spot = float(arr[-1])
    for tenor in horizons:
        decay = math.exp(-tenor / 365.0)
        annualized = float(mu_ann * decay)
        forward = float(spot * math.exp(annualized * tenor / 252.0))
        curve.append(
            {
                "tenor_days": int(tenor),
                "annualized_carry": annualized,
                "forward_price": forward,
            }
        )

    return {
        "symbol": symbol_norm,
        "as_of": as_of.isoformat(),
        "curve": curve,
        "source": "drift_proxy",
    }


async def _fetch_earnings_polygon(symbol: str, lookback_days: int, limit: int = 16) -> list[tuple]:
    key = _polygon_api_key()
    if not key:
        raise HTTPException(status_code=400, detail="Polygon key missing for earnings ingest.")
    url = "https://api.polygon.io/v3/reference/financials"
    params = {
        "ticker": symbol,
        "timeframe": "quarterly",
        "limit": int(max(1, min(limit, 50))),
        "order": "desc",
        "sort": "reportPeriod",
        "apiKey": key,
    }
    async with httpx.AsyncClient(timeout=httpx.Timeout(20.0)) as client:
        resp = await client.get(url, params=params)
        resp.raise_for_status()
        data = resp.json() or {}
    results = data.get("results", []) or []
    since_date = datetime.now(timezone.utc).date() - timedelta(days=int(max(1, lookback_days)))
    rows: list[tuple] = []
    for item in results:
        rep_raw = item.get("reportPeriod") or item.get("calendarDate")
        try:
            rep_date = date.fromisoformat(str(rep_raw))
        except Exception:
            continue
        if rep_date < since_date:
            continue

        eps_val = _first_number(
            [
                item.get("eps"),
                item.get("epsDiluted"),
                (item.get("earnings") or {}).get("eps"),
                (item.get("incomeStatement") or {}).get("basicEPS"),
                (item.get("incomeStatement") or {}).get("dilutedEPS"),
            ]
        )
        est_val = _first_number(
            [
                item.get("estimateEPS"),
                (item.get("earnings") or {}).get("epsEstimate"),
                (item.get("analystEstimates") or {}).get("epsEstimate"),
            ]
        )
        surprise = None
        if eps_val is not None and est_val not in (None, 0.0):
            denom = abs(est_val)
            if denom > 1e-9:
                surprise = (eps_val - est_val) / denom

        revenue_val = _first_number(
            [
                item.get("revenue"),
                (item.get("incomeStatement") or {}).get("revenue"),
                (item.get("incomeStatement") or {}).get("totalRevenue"),
            ]
        )
        guidance_val = _first_number(
            [
                (item.get("guidance") or {}).get("revenue"),
                item.get("guidanceRevenue"),
            ]
        )
        guidance_delta = None
        if guidance_val is not None and revenue_val is not None:
            try:
                guidance_delta = float(guidance_val) - float(revenue_val)
            except Exception:
                guidance_delta = None

        rows.append((symbol, rep_date, eps_val, surprise, revenue_val, guidance_delta))
        if len(rows) >= limit:
            break
    return rows


async def _fetch_earnings_rows(symbol: str, lookback_days: int, provider: str, limit: int = 16) -> list[tuple]:
    provider = provider.strip().lower()
    if provider == "polygon":
        return await _fetch_earnings_polygon(symbol, lookback_days, limit=limit)
    raise HTTPException(status_code=400, detail=f"Unsupported earnings provider '{provider}'.")


async def ingest_earnings(
    symbol: str,
    *,
    lookback_days: int,
    limit: int,
    provider: Optional[str] = None,
    log_tag: str = "manual",
) -> dict[str, Any]:
    if not callable(feature_store_connect) or feature_store_insert_earnings is None:
        raise HTTPException(status_code=503, detail="Feature store unavailable for earnings ingest.")

    symbol_norm = symbol.strip().upper()
    provider_eff = _determine_earnings_provider(provider)
    try:
        rows = await _fetch_earnings_rows(symbol_norm, lookback_days=int(lookback_days), provider=provider_eff, limit=limit)
    except HTTPException:
        raise
    except Exception as exc:
        logger.exception("ingest_earnings_failed: %s", exc)
        raise HTTPException(status_code=502, detail=f"earnings fetch failed: {exc}") from exc

    if not rows:
        log_json("info", msg="earnings_ingest_empty", symbol=symbol_norm, source=provider_eff, tag=log_tag)
        return {"rows": 0, "symbol": symbol_norm}

    try:
        con = feature_store_connect()
    except Exception as exc:
        raise HTTPException(status_code=503, detail=f"Feature store connect failed: {exc}") from exc

    t0 = time.perf_counter()
    payload_hash = hashlib.sha256(
        "\n".join(f"{r[0]}|{r[1]}|{r[2]}|{r[3]}|{r[4]}|{r[5]}" for r in rows).encode("utf-8", errors="ignore")
    ).hexdigest()

    try:
        inserted = feature_store_insert_earnings(con, rows)
        duration_ms = int((time.perf_counter() - t0) * 1000)
        if feature_store_log_ingest_event:
            try:
                feature_store_log_ingest_event(
                    con,
                    as_of=datetime.now(timezone.utc).date(),
                    source=f"earnings:{provider_eff}:{log_tag}",
                    row_count=int(inserted),
                    sha256=payload_hash,
                    duration_ms=duration_ms,
                    ok=True,
                )
            except Exception as exc:
                logger.debug("log_ingest_event earnings ok failed: %s", exc)
        if EARNINGS_INGESTED_COUNTER is not None:
            try:
                EARNINGS_INGESTED_COUNTER.inc(max(0, int(inserted)))
            except Exception:
                pass
        log_json(
            "info",
            msg="earnings_ingest_ok",
            symbol=symbol_norm,
            source=provider_eff,
            rows=int(inserted),
            duration_ms=duration_ms,
            tag=log_tag,
        )
        return {"rows": int(inserted), "symbol": symbol_norm}
    except Exception as exc:
        duration_ms = int((time.perf_counter() - t0) * 1000)
        if feature_store_log_ingest_event:
            try:
                feature_store_log_ingest_event(
                    con,
                    as_of=datetime.now(timezone.utc).date(),
                    source=f"earnings:{provider_eff}:{log_tag}",
                    row_count=len(rows),
                    sha256=payload_hash,
                    duration_ms=duration_ms,
                    ok=False,
                    error=str(exc),
                )
            except Exception:
                pass
        log_json("error", msg="earnings_ingest_fail", symbol=symbol_norm, error=str(exc), tag=log_tag)
        raise HTTPException(status_code=500, detail=f"failed to insert earnings: {exc}") from exc
    finally:
        try:
            con.close()
        except Exception:
            pass


async def _fred_fetch_series(series_id: str, api_key: str, limit: int) -> list[tuple[date, float]]:
    url = "https://api.stlouisfed.org/fred/series/observations"
    params = {
        "series_id": series_id,
        "api_key": api_key,
        "file_type": "json",
        "sort_order": "desc",
        "limit": int(max(1, limit)),
    }
    async with httpx.AsyncClient(timeout=httpx.Timeout(20.0)) as client:
        resp = await client.get(url, params=params)
        resp.raise_for_status()
        data = resp.json() or {}
    obs = data.get("observations", []) or []
    rows: list[tuple[date, float]] = []
    for item in obs:
        val = (item.get("value") or "").strip()
        if not val or val == ".":
            continue
        try:
            value = float(val)
        except Exception:
            continue
        try:
            d = date.fromisoformat(str(item.get("date")))
        except Exception:
            continue
        rows.append((d, value))
    return rows


async def _fetch_macro_rows(provider: str) -> list[tuple]:
    provider = (provider or "fred").strip().lower()
    if provider != "fred":
        raise HTTPException(status_code=400, detail=f"Unsupported macro provider '{provider}'.")
    api_key = (os.getenv("PT_FRED_API_KEY") or os.getenv("FRED_API_KEY") or "").strip()
    if not api_key:
        raise HTTPException(status_code=400, detail="FRED API key missing (set PT_FRED_API_KEY).")
    rff_series, cpi_series, u_series = await asyncio.gather(
        _fred_fetch_series("DGS3MO", api_key, limit=15),
        _fred_fetch_series("CPIAUCSL", api_key, limit=30),
        _fred_fetch_series("UNRATE", api_key, limit=15),
    )

    def _latest(series: list[tuple[date, float]]) -> tuple[date | None, float | None]:
        series_sorted = sorted(series, key=lambda x: x[0], reverse=True)
        for d, v in series_sorted:
            return d, v
        return (None, None)

    rff_date, rff_val = _latest(rff_series)
    u_date, u_val = _latest(u_series)

    cpi_sorted = sorted(cpi_series, key=lambda x: x[0], reverse=True)
    cpi_date, cpi_val = _latest(cpi_sorted)
    prev_val = None
    if cpi_date:
        for d, v in cpi_sorted[1:]:
            delta_months = (cpi_date.year - d.year) * 12 + (cpi_date.month - d.month)
            if delta_months >= 12:
                prev_val = v
                break
    cpi_yoy = None
    if cpi_val is not None and prev_val not in (None, 0.0):
        denom = abs(prev_val)
        if denom > 1e-9:
            cpi_yoy = ((cpi_val - prev_val) / denom) * 100.0

    candidates = [d for d in (rff_date, cpi_date, u_date) if d is not None]
    if not candidates:
        return []
    as_of = max(candidates)
    return [(as_of, rff_val, cpi_yoy, u_val)]


async def ingest_macro(
    provider: Optional[str] = None,
    *,
    log_tag: str = "manual",
) -> dict[str, Any]:
    if not callable(feature_store_connect) or feature_store_upsert_macro is None:
        raise HTTPException(status_code=503, detail="Feature store unavailable for macro ingest.")

    provider_eff = _determine_macro_provider(provider)
    try:
        rows = await _fetch_macro_rows(provider_eff)
    except HTTPException:
        raise
    except Exception as exc:
        logger.exception("ingest_macro_failed: %s", exc)
        raise HTTPException(status_code=502, detail=f"macro fetch failed: {exc}") from exc

    if not rows:
        log_json("info", msg="macro_ingest_empty", source=provider_eff, tag=log_tag)
        return {"rows": 0, "source": provider_eff}

    try:
        con = feature_store_connect()
    except Exception as exc:
        raise HTTPException(status_code=503, detail=f"Feature store connect failed: {exc}") from exc

    t0 = time.perf_counter()
    payload_hash = hashlib.sha256(
        "\n".join(f"{r[0]}|{r[1]}|{r[2]}|{r[3]}" for r in rows).encode("utf-8", errors="ignore")
    ).hexdigest()

    try:
        inserted = feature_store_upsert_macro(con, rows)
        duration_ms = int((time.perf_counter() - t0) * 1000)
        if feature_store_log_ingest_event:
            try:
                feature_store_log_ingest_event(
                    con,
                    as_of=rows[0][0],
                    source=f"macro:{provider_eff}:{log_tag}",
                    row_count=int(inserted),
                    sha256=payload_hash,
                    duration_ms=duration_ms,
                    ok=True,
                )
            except Exception as exc:
                logger.debug("log_ingest_event macro ok failed: %s", exc)
        if MACRO_UPSERTS_COUNTER is not None:
            try:
                MACRO_UPSERTS_COUNTER.inc(max(0, int(inserted)))
            except Exception:
                pass
        log_json(
            "info",
            msg="macro_ingest_ok",
            source=provider_eff,
            rows=int(inserted),
            duration_ms=duration_ms,
            tag=log_tag,
        )
        return {"rows": int(inserted), "source": provider_eff}
    except Exception as exc:
        duration_ms = int((time.perf_counter() - t0) * 1000)
        if feature_store_log_ingest_event:
            try:
                feature_store_log_ingest_event(
                    con,
                    as_of=rows[0][0],
                    source=f"macro:{provider_eff}:{log_tag}",
                    row_count=len(rows),
                    sha256=payload_hash,
                    duration_ms=duration_ms,
                    ok=False,
                    error=str(exc),
                )
            except Exception:
                pass
        log_json("error", msg="macro_ingest_fail", source=provider_eff, error=str(exc), tag=log_tag)
        raise HTTPException(status_code=500, detail=f"failed to upsert macro snapshot: {exc}") from exc
    finally:
        try:
            con.close()
        except Exception:
            pass


async def fetch_hist_prices(symbol: str, window_days: int | None = None, *, key: str | None = None) -> list[float]:
    polygon_symbol = _to_polygon_symbol(symbol)
    api_key = (key or _polygon_api_key()).strip()
    if not api_key:
        raise HTTPException(status_code=400, detail="Polygon key missing for historical price fetch.")

    days = settings.lookback_days_max if window_days is None else max(1, int(window_days))
    end = datetime.now(timezone.utc).date()
    start = end - timedelta(days=days)

    url = f"https://api.polygon.io/v2/aggs/ticker/{polygon_symbol}/range/1/day/{start}/{end}"
    params = {"adjusted": "true", "sort": "asc", "limit": "50000"}
    headers = {"Authorization": f"Bearer {api_key}"}

    try:
        async with httpx.AsyncClient(timeout=httpx.Timeout(10.0)) as client:
            resp = await client.get(url, params=params, headers=headers)
            resp.raise_for_status()
            payload = resp.json() or {}
    except httpx.HTTPStatusError as exc:
        if exc.response is not None and exc.response.status_code == 429:
            raise HTTPException(status_code=429, detail="Rate limited by Polygon") from exc
        logger.exception("polygon_hist_prices_http_error: symbol=%s error=%s", polygon_symbol, exc)
        return []
    except Exception as exc:
        logger.exception("polygon_hist_prices_failed: symbol=%s error=%s", polygon_symbol, exc)
        return []

    results = payload.get("results") or []
    closes: list[float] = []
    for item in results:
        if isinstance(item, dict) and "c" in item:
            try:
                closes.append(float(item.get("c")))
            except (TypeError, ValueError):
                continue
    return closes


async def fetch_cached_hist_prices(
    symbol: str,
    window_days: int,
    redis: Redis | None = None,
) -> list[float]:
    window = int(max(1, window_days))
    today_str = datetime.now(timezone.utc).date().isoformat()
    app_symbol = _to_app_symbol(symbol)
    cache_key = f"hist_prices:{app_symbol}:{window}:{today_str}"

    redis_client: Redis | None = redis or REDIS
    if redis_client:
        try:
            cached = await redis_client.get(cache_key)
        except Exception:
            cached = None
        if cached:
            try:
                if isinstance(cached, (bytes, bytearray)):
                    cached_text = cached.decode("utf-8", errors="ignore")
                else:
                    cached_text = str(cached)
                data = json.loads(cached_text)
                if isinstance(data, list) and data and all(isinstance(x, (int, float)) for x in data):
                    return [float(x) for x in data][-window:]
            except Exception:
                pass

    closes: list[float] = []
    if callable(feature_store_connect):
        try:
            con = feature_store_connect()
        except Exception as exc:
            logger.debug("hist_price_cache_fs_connect_failed: %s", exc)
            con = None
        if con is not None:
            try:
                rows = con.execute(
                    "SELECT ts, close FROM bars_daily WHERE symbol = ? ORDER BY ts ASC",
                    [app_symbol],
                ).fetchall()
            except Exception as exc:
                logger.debug("hist_price_cache_query_failed: symbol=%s error=%s", app_symbol, exc)
                rows = []
            finally:
                try:
                    con.close()
                except Exception:
                    pass
            if rows:
                closes = [float(r[1]) for r in rows][-window:]

    min_required = min(30, window // 2 or 1)
    free_mode = os.getenv("PT_FREE_MODE", "0") == "1"
    if (not closes or len(closes) < min_required) and not free_mode:
        key = _polygon_api_key()
        if not key:
            if closes:
                return closes
            raise HTTPException(status_code=400, detail="Polygon key missing for historical price fetch.")
        closes = await fetch_hist_prices(app_symbol, window, key=key)

    if redis_client:
        try:
            await redis_client.setex(cache_key, 1800, json.dumps(closes))
        except Exception:
            pass

    return closes


async def ingest_grouped_daily(
    as_of: date,
    *,
    log_tag: str = "manual",
) -> dict[str, Any]:
    if isinstance(as_of, datetime):
        as_of = as_of.date()

    if not callable(feature_store_connect):
        raise HTTPException(status_code=503, detail="Feature store unavailable for grouped daily ingest.")

    api_key = _polygon_api_key()
    if not api_key:
        raise HTTPException(status_code=400, detail="Polygon key missing for grouped daily ingest.")

    day_iso = as_of.isoformat()
    params = {"adjusted": "true", "apiKey": api_key}

    async def _fetch_json(client: httpx.AsyncClient, url: str, params: dict[str, str]) -> dict[str, Any]:
        base_delays = (0.8, 1.6, 3.2, 6.4)
        for delay in (*base_delays, None):
            try:
                response = await client.get(url, params=params)
                response.raise_for_status()
                data = response.json() or {}
                if isinstance(data, dict):
                    return data
                return {}
            except httpx.HTTPStatusError as exc:
                status = exc.response.status_code if exc.response is not None else None
                if status in (429, 500, 502, 503, 504) and delay is not None:
                    retry_after = exc.response.headers.get("Retry-After") if exc.response is not None else None
                    reset = exc.response.headers.get("X-RateLimit-Reset") if exc.response is not None else None
                    sleep_seconds: float | None = None
                    if retry_after:
                        try:
                            sleep_seconds = float(retry_after)
                        except Exception:
                            sleep_seconds = None
                    if sleep_seconds is None and reset:
                        try:
                            sleep_seconds = max(0.0, float(reset) - time.time())
                        except Exception:
                            sleep_seconds = None
                    if sleep_seconds is None:
                        jitter = random.random()
                        sleep_seconds = delay + jitter
                    await asyncio.sleep(min(15.0, max(0.5, sleep_seconds)))
                    continue
                raise
            except httpx.HTTPError:
                if delay is not None:
                    await asyncio.sleep(delay)
                    continue
                raise
        return {}

    async with httpx.AsyncClient(timeout=httpx.Timeout(30.0)) as client:
        stocks = await _fetch_json(
            client,
            f"https://api.polygon.io/v2/aggs/grouped/locale/us/market/stocks/{day_iso}",
            params,
        )
        crypto = await _fetch_json(
            client,
            f"https://api.polygon.io/v2/aggs/grouped/locale/global/market/crypto/{day_iso}",
            params,
        )

    rows_stocks = stocks.get("results") or []
    rows_crypto = crypto.get("results") or []

    to_upsert: list[tuple[str, str, float, float, float, float, float]] = []
    for row in rows_stocks:
        if not isinstance(row, dict):
            continue
        ticker = (row.get("T") or "").strip().upper()
        if not ticker:
            continue
        to_upsert.append(
            (
                ticker,
                day_iso,
                float(row.get("o") or 0.0),
                float(row.get("h") or 0.0),
                float(row.get("l") or 0.0),
                float(row.get("c") or 0.0),
                float(row.get("v") or 0.0),
            )
        )

    for row in rows_crypto:
        if not isinstance(row, dict):
            continue
        raw = (row.get("T") or "").strip()
        ticker = _poly_crypto_to_app(raw)
        if not ticker or "-USD" not in ticker:
            continue
        to_upsert.append(
            (
                ticker,
                day_iso,
                float(row.get("o") or 0.0),
                float(row.get("h") or 0.0),
                float(row.get("l") or 0.0),
                float(row.get("c") or 0.0),
                float(row.get("v") or 0.0),
            )
        )

    if not to_upsert:
        log_json("info", msg="grouped_daily_ingest_empty", date=day_iso, tag=log_tag)
        return {"ok": True, "upserted": 0, "date": day_iso}

    payload_hash = hashlib.sha256(
        json.dumps(to_upsert, separators=(",", ":"), sort_keys=True).encode("utf-8", errors="ignore")
    ).hexdigest()

    conn = feature_store_connect()
    t_start = time.perf_counter()
    try:
        conn.execute("BEGIN")
        conn.execute(
            """
            CREATE TABLE IF NOT EXISTS bars_daily (
                symbol TEXT,
                ts DATE,
                open DOUBLE,
                high DOUBLE,
                low DOUBLE,
                close DOUBLE,
                volume DOUBLE,
                PRIMARY KEY(symbol, ts)
            )
            """
        )
        conn.executemany(
            """
            INSERT OR REPLACE INTO bars_daily
            (symbol, ts, open, high, low, close, volume)
            VALUES (?, ?, ?, ?, ?, ?, ?)
            """,
            to_upsert,
        )
        conn.execute("COMMIT")
    except Exception as exc:
        conn.execute("ROLLBACK")
        duration_ms = int((time.perf_counter() - t_start) * 1000)
        if feature_store_log_ingest_event:
            try:
                feature_store_log_ingest_event(
                    conn,
                    as_of=day_iso,
                    source=f"grouped_daily:{log_tag}",
                    row_count=len(to_upsert),
                    sha256=payload_hash,
                    duration_ms=duration_ms,
                    ok=False,
                    error=str(exc),
                )
            except Exception:
                pass
        log_json(
            "error",
            msg="grouped_daily_ingest_fail",
            date=day_iso,
            rows=len(to_upsert),
            error=str(exc),
            tag=log_tag,
        )
        raise HTTPException(status_code=500, detail=f"Failed to upsert grouped daily bars: {exc}") from exc
    else:
        duration_ms = int((time.perf_counter() - t_start) * 1000)
        if feature_store_log_ingest_event:
            try:
                feature_store_log_ingest_event(
                    conn,
                    as_of=day_iso,
                    source=f"grouped_daily:{log_tag}",
                    row_count=len(to_upsert),
                    sha256=payload_hash,
                    duration_ms=duration_ms,
                    ok=True,
                )
            except Exception as exc:
                logger.debug("log_ingest_event grouped_daily ok failed: %s", exc)
        log_json(
            "info",
            msg="grouped_daily_ingest_ok",
            date=day_iso,
            rows=len(to_upsert),
            duration_ms=duration_ms,
            tag=log_tag,
        )
        return {"ok": True, "upserted": len(to_upsert), "date": day_iso}
    finally:
        try:
            conn.close()
        except Exception:
            pass


__all__ = [
    "ingest_news",
    "score_news",
    "fetch_recent_news",
    "fetch_social",
    "load_option_surface",
    "load_futures_curve",
    "ingest_earnings",
    "ingest_macro",
    "fetch_hist_prices",
    "fetch_cached_hist_prices",
    "ingest_grouped_daily",
]<|MERGE_RESOLUTION|>--- conflicted
+++ resolved
@@ -299,264 +299,6 @@
     raise HTTPException(status_code=400, detail=f"Unsupported news provider '{provider}'.")
 
 
-<<<<<<< HEAD
-async def fetch_recent_news(symbol: str, days: int = 7, limit: int = 40) -> list[dict[str, Any]]:
-    """Return recent news rows for a symbol from the feature store."""
-    if not callable(feature_store_connect):
-        return []
-    symbol_norm = (symbol or "").strip().upper()
-    if not symbol_norm:
-        return []
-    cutoff = datetime.now(timezone.utc) - timedelta(days=int(max(1, days)))
-    try:
-        con = feature_store_connect()
-    except Exception as exc:
-        logger.debug("fetch_recent_news: connect failed for %s: %s", symbol_norm, exc)
-        return []
-    try:
-        rows = con.execute(
-            """
-            SELECT ts, source, title, url, summary, sentiment
-            FROM news_articles
-            WHERE symbol = ? AND ts >= ?
-            ORDER BY ts DESC
-            LIMIT ?
-            """,
-            [symbol_norm, cutoff, int(max(1, limit))],
-        ).fetchall()
-    except Exception as exc:
-        logger.debug("fetch_recent_news: query failed for %s: %s", symbol_norm, exc)
-        rows = []
-    finally:
-        try:
-            con.close()
-        except Exception:
-            pass
-
-    out: list[dict[str, Any]] = []
-    for ts, source, title, url, summary, sentiment in rows:
-        ts_dt = _as_utc_datetime(ts) or datetime.now(timezone.utc)
-        out.append(
-            {
-                "ts": ts_dt.isoformat(),
-                "source": (source or "") if source is not None else "",
-                "headline": (title or "") if title is not None else "",
-                "url": (url or "") if url is not None else "",
-                "summary": (summary or "") if summary is not None else "",
-                "sentiment": (float(sentiment) if sentiment is not None else None),
-            }
-        )
-    return out
-
-
-async def fetch_social(symbol: str, handles: Sequence[str] | str | None = None) -> dict[str, Any]:
-    """Lightweight social sentiment stub used for diagnostics."""
-    symbol_norm = (symbol or "").strip().upper()
-    handles_list: list[str]
-    if isinstance(handles, str):
-        handles_list = [h.strip().lstrip("@") for h in handles.split(",") if h and h.strip()]
-    elif isinstance(handles, Sequence):
-        handles_list = [str(h).strip().lstrip("@") for h in handles if str(h).strip()]
-    else:
-        handles_list = []
-
-    base = symbol_norm or (symbol or "").strip().upper()
-    if not base:
-        base = "MARKET"
-
-    if handles_list:
-        posts = [f"@{handle} on {base}: tracking flows and positioning" for handle in handles_list[:5]]
-    else:
-        posts = [
-            f"Chatter about {base} continues as traders debate the outlook.",
-            f"{base} sentiment mixed after recent moves.",
-        ]
-
-    def _score(text: str) -> float:
-        txt = text.lower()
-        score = 0.0
-        for word in ("buy", "bull", "breakout", "beat", "strong", "upside"):
-            if word in txt:
-                score += 0.08
-        for word in ("sell", "bear", "miss", "risk", "downgrade", "weak"):
-            if word in txt:
-                score -= 0.08
-        return max(-0.3, min(0.3, score))
-
-    score = sum(_score(p) for p in posts) if posts else 0.0
-
-    return {
-        "symbol": symbol_norm,
-        "handles": handles_list,
-        "posts": posts[:5],
-        "score": float(score),
-        "updated_at": datetime.now(timezone.utc).isoformat(),
-    }
-
-
-async def load_option_surface(symbol: str, asof: date | None = None) -> dict[str, Any]:
-    symbol_norm = (symbol or "").strip().upper()
-    as_of = asof or datetime.now(timezone.utc).date()
-    key = _polygon_api_key()
-    headers = {"Authorization": f"Bearer {key}"} if key else {}
-    url = f"https://api.polygon.io/v3/snapshot/options/{symbol_norm}"
-    raw_nodes: list[dict[str, Any]] = []
-    errors: list[str] = []
-
-    if key:
-        async with httpx.AsyncClient(timeout=httpx.Timeout(10.0)) as client:
-            for contract_type in ("call", "put"):
-                params = {
-                    "contract_type": contract_type,
-                    "limit": "250",
-                    "order": "asc",
-                    "sort": "expiration_date",
-                }
-                try:
-                    resp = await client.get(url, params=params, headers=headers)
-                    resp.raise_for_status()
-                    data = resp.json() or {}
-                except Exception as exc:
-                    errors.append(str(exc))
-                    continue
-                for item in data.get("results", []) or []:
-                    details = item.get("details") or {}
-                    expiration = details.get("expiration_date") or details.get("expiration")
-                    exp_date = _parse_date(expiration)
-                    if exp_date is None:
-                        continue
-                    dte = (exp_date - as_of).days
-                    if dte < 0:
-                        continue
-                    iv_raw = item.get("implied_volatility")
-                    if iv_raw is None:
-                        continue
-                    try:
-                        iv_val = float(iv_raw)
-                    except Exception:
-                        continue
-                    if not np.isfinite(iv_val) or iv_val <= 0:
-                        continue
-                    delta_val = 0.0
-                    greeks = item.get("greeks") or {}
-                    try:
-                        delta_val = float(greeks.get("delta", 0) or 0.0)
-                    except Exception:
-                        delta_val = 0.0
-                    strike_val = 0.0
-                    try:
-                        strike_val = float(details.get("strike_price") or 0.0)
-                    except Exception:
-                        strike_val = 0.0
-                    raw_nodes.append(
-                        {
-                            "expiration": exp_date.isoformat(),
-                            "dte": int(dte),
-                            "iv": iv_val,
-                            "type": contract_type,
-                            "delta": delta_val,
-                            "strike": strike_val,
-                        }
-                    )
-    else:
-        errors.append("polygon_key_missing")
-
-    grouped: dict[int, list[float]] = defaultdict(list)
-    for node in raw_nodes:
-        grouped[int(node["dte"])].append(float(node["iv"]))
-
-    nodes = []
-    for dte in sorted(grouped):
-        ivs = grouped[dte]
-        if not ivs:
-            continue
-        nodes.append({"dte": int(dte), "iv": float(np.mean(ivs)), "count": int(len(ivs))})
-
-    result = {
-        "symbol": symbol_norm,
-        "as_of": as_of.isoformat(),
-        "source": "polygon",
-        "nodes": nodes,
-        "raw_count": len(raw_nodes),
-    }
-    if errors:
-        result["errors"] = errors[:3]
-    return result
-
-
-async def load_futures_curve(symbol: str, asof: date | None = None) -> dict[str, Any]:
-    symbol_norm = (symbol or "").strip().upper()
-    as_of_dt = datetime.combine(asof, datetime.min.time(), tzinfo=timezone.utc) if asof else datetime.now(timezone.utc)
-    key = _polygon_api_key()
-    params = {
-        "underlying_ticker": symbol_norm,
-        "contract_type": "futures",
-        "apiKey": key,
-    }
-    nodes: list[dict[str, Any]] = []
-    errors: list[str] = []
-
-    if key:
-        try:
-            async with httpx.AsyncClient(timeout=httpx.Timeout(10.0)) as client:
-                resp = await client.get("https://api.polygon.io/v3/snapshot", params=params)
-                resp.raise_for_status()
-                data = resp.json() or {}
-        except Exception as exc:
-            errors.append(str(exc))
-            data = {}
-    else:
-        errors.append("polygon_key_missing")
-        data = {}
-
-    for item in (data.get("results") or []):
-        details = item.get("details") or {}
-        expiration = details.get("expiration_date") or details.get("expiration") or item.get("expiration_date")
-        exp_date = _parse_date(expiration)
-        if exp_date is None:
-            continue
-        dte = (exp_date - as_of_dt.date()).days
-        if dte < 0:
-            continue
-        price_val = None
-        last = item.get("last")
-        if isinstance(last, dict):
-            price_val = last.get("price")
-        if price_val is None:
-            price_val = item.get("price") or item.get("close") or item.get("c")
-        try:
-            price = float(price_val)
-        except Exception:
-            continue
-        if not np.isfinite(price) or price <= 0:
-            continue
-        oi_val = 0
-        try:
-            oi_val = int(item.get("open_interest", 0) or 0)
-        except Exception:
-            oi_val = 0
-        nodes.append(
-            {
-                "ticker": item.get("ticker"),
-                "dte": int(dte),
-                "price": price,
-                "expiration": exp_date.isoformat(),
-                "open_interest": oi_val,
-            }
-        )
-
-    nodes.sort(key=lambda x: x["dte"])
-
-    result = {
-        "symbol": symbol_norm,
-        "as_of": as_of_dt.isoformat(),
-        "source": "polygon",
-        "nodes": nodes,
-    }
-    if errors:
-        result["errors"] = errors[:3]
-    return result
-=======
 async def fetch_recent_news(symbol: str, days: int = 7, *, limit: int = 100) -> list[dict[str, Any]]:
     """Load recent news rows for a symbol from the feature store."""
 
@@ -611,7 +353,6 @@
     rows = await asyncio.to_thread(_load)
     rows.sort(key=lambda row: row.get("ts") or since, reverse=True)
     return rows
->>>>>>> 75aad6a5
 
 
 async def ingest_news(

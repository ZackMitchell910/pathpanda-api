--- conflicted
+++ resolved
@@ -3751,58 +3751,6 @@
 
             await _update_run_state(redis, run_id, rs, progress=32.0, detail="Estimating drift and volatility")
 
-<<<<<<< HEAD
-            fusion_diag: dict[str, Any] | None = None
-            state_vector: StateVector | None = None
-            context_diag: dict[str, Any] = {}
-
-            sent: dict[str, Any] = {"avg_sent_7d": 0.0, "last24h": 0.0, "n_news": 0}
-            earn: dict[str, Any] = {
-                "surprise_last": 0.0,
-                "guidance_delta": 0.0,
-                "days_since_earn": None,
-                "days_to_next": None,
-            }
-            macr: dict[str, Any] = {"rff": None, "cpi_yoy": None, "u_rate": None}
-
-            if USE_SIM_BIAS:
-                try:
-                    sent = await get_sentiment_features(req.symbol, diagnostics=context_diag)
-                except Exception as exc:
-                    logger.debug("sim_bias: sentiment fetch failed for %s: %s", req.symbol, exc)
-                try:
-                    earn = await get_earnings_features(req.symbol, diagnostics=context_diag)
-                except Exception as exc:
-                    logger.debug("sim_bias: earnings fetch failed for %s: %s", req.symbol, exc)
-                try:
-                    macr = await get_macro_features(diagnostics=context_diag)
-                except Exception as exc:
-                    logger.debug("sim_bias: macro fetch failed: %s", exc)
-
-            options_prior = {"iv": float(iv30)} if iv30 else None
-            futures_prior: dict[str, Any] | None = None
-
-            mu_ann, sigma_ann, fusion_diag = fuse_dynamic_factors(
-                mu_ann,
-                sigma_ann,
-                news=None,
-                sentiment=sent,
-                earnings=earn,
-                macro=macr,
-                options=options_prior,
-                futures=futures_prior,
-                use_exogenous=bool(USE_SIM_BIAS),
-                mu_bounds=(-mu_cap, mu_cap),
-                sigma_bounds=(1e-4, SIGMA_CAP),
-            )
-
-            fusion_diag = fusion_diag or {}
-            fusion_diag.setdefault("use_sim_bias", bool(USE_SIM_BIAS))
-            if context_diag:
-                fs_diag = context_diag.get("feature_store")
-                if fs_diag:
-                    fusion_diag.setdefault("feature_store", fs_diag)
-=======
             def _safe_sent_dict() -> dict[str, Any]:
                 return {"avg_sent_7d": 0.0, "last24h": 0.0, "n_news": 0}
 
@@ -3885,7 +3833,6 @@
                     "sigma_ann_post": float(sigma_ann),
                     "mu_bias": float(mu_bias),
                 }
->>>>>>> 49ca3737
 
             await _update_run_state(redis, run_id, rs, progress=42.0, detail="Blending context signals")
 
@@ -4397,14 +4344,6 @@
                 "diagnostics": diagnostics_payload,
             }
 
-<<<<<<< HEAD
-            if fusion_diag:
-                artifact.setdefault("diagnostics", {}).update(fusion_diag)
-            if state_vector is not None:
-                artifact.setdefault("diagnostics", {})["context"] = state_vector.to_dict()
-
-=======
->>>>>>> 49ca3737
             await _update_run_state(redis, run_id, rs, progress=90.0, detail="Persisting results")
 
             ttl = int(getattr(settings, "run_ttl_seconds", 7 * 24 * 3600))
@@ -6203,14 +6142,9 @@
     if not out.get("equity") or not out.get("crypto"):
         out = await _run_daily_quant()
 
-<<<<<<< HEAD
-    ensure_daily_snapshot(out, default_horizon=horizon_days)
-    return out
-=======
     snapshot = ensure_daily_snapshot_payload(out, fallback_horizon=settings.daily_quant_horizon_days)
     snapshot.setdefault("as_of", d)
     return snapshot
->>>>>>> 49ca3737
 
 
 @app.get("/quant/daily/history")

--- conflicted
+++ resolved
@@ -83,13 +83,8 @@
     fetch_cached_hist_prices as ingestion_fetch_cached_hist_prices,
     fetch_recent_news as ingestion_fetch_recent_news,
     fetch_social as ingestion_fetch_social,
-<<<<<<< HEAD
-    load_futures_curve as ingestion_load_futures_curve,
-    load_option_surface as ingestion_load_option_surface,
-=======
     load_option_surface as ingestion_load_option_surface,
     load_futures_curve as ingestion_load_futures_curve,
->>>>>>> 75aad6a5
 )
 from src.services.training import (
     _feat_from_prices as training_feat_from_prices,
@@ -3034,11 +3029,7 @@
     include_news: bool = False
     include_options: bool = False
     include_futures: bool = False
-<<<<<<< HEAD
     x_handles: list[str] = Field(default_factory=list, alias="x_handles")
-=======
-    x_handles: list[str] = Field(default_factory=list, alias="handles")
->>>>>>> 75aad6a5
 
     seed: Optional[int] = None
 
@@ -3877,7 +3868,6 @@
 
             await _update_run_state(redis, run_id, rs, progress=32.0, detail="Estimating drift and volatility")
 
-<<<<<<< HEAD
             baseline_mu = float(mu_ann)
             baseline_sigma = float(sigma_ann)
             mu_enriched = float(mu_ann)
@@ -4095,90 +4085,6 @@
 
             mu_ann = float(mu_enriched)
             sigma_ann = float(sigma_enriched)
-=======
-            def _safe_sent_dict() -> dict[str, Any]:
-                return {"avg_sent_7d": 0.0, "last24h": 0.0, "n_news": 0}
-
-            def _safe_earn_dict() -> dict[str, Any]:
-                return {"surprise_last": 0.0, "guidance_delta": 0.0, "days_since_earn": None, "days_to_next": None}
-
-            def _safe_macro_dict() -> dict[str, Any]:
-                return {"rff": None, "cpi_yoy": None, "u_rate": None}
-
-            diag_sentiment: dict[str, Any] = _safe_sent_dict()
-            diag_earnings: dict[str, Any] = _safe_earn_dict()
-            diag_macro: dict[str, Any] = _safe_macro_dict()
-            scheduler_diag: dict[str, Any] = {
-                "news": {"status": "pending"},
-                "earnings": {},
-                "macro": {},
-            }
-
-            try:
-                sent = await get_sentiment_features(req.symbol)
-                if isinstance(sent, dict):
-                    diag_sentiment.update(sent)
-            except Exception as exc:
-                logger.debug("sim_context: sentiment fetch failed for %s: %s", req.symbol, exc)
-
-            try:
-                earn = await get_earnings_features(req.symbol)
-                if isinstance(earn, dict):
-                    diag_earnings.update(earn)
-            except Exception as exc:
-                logger.debug("sim_context: earnings fetch failed for %s: %s", req.symbol, exc)
-
-            try:
-                macr = await get_macro_features()
-                if isinstance(macr, dict):
-                    diag_macro.update(macr)
-            except Exception as exc:
-                logger.debug("sim_context: macro fetch failed: %s", exc)
-
-            now_utc = datetime.now(timezone.utc)
-            days_since = diag_earnings.get("days_since_earn")
-            earnings_sched: dict[str, Any] = {"status": "missing"}
-            if isinstance(days_since, (int, float)):
-                last_report = now_utc.date() - timedelta(days=int(days_since))
-                earnings_sched = {
-                    "status": "loaded",
-                    "last_report_at": datetime.combine(last_report, datetime.min.time(), tzinfo=timezone.utc).isoformat(),
-                    "days_since": int(days_since),
-                }
-            days_to_next = diag_earnings.get("days_to_next")
-            if isinstance(days_to_next, (int, float)):
-                next_report = now_utc.date() + timedelta(days=int(days_to_next))
-                earnings_sched["next_report_at"] = datetime.combine(next_report, datetime.min.time(), tzinfo=timezone.utc).isoformat()
-                earnings_sched["days_to_next"] = int(days_to_next)
-            scheduler_diag["earnings"] = earnings_sched
-            scheduler_diag["macro"] = {
-                "status": "loaded" if any(v is not None for v in diag_macro.values()) else "missing",
-                "last_refresh_at": now_utc.isoformat(),
-            }
-
-            sim_bias_diag: dict[str, Any] | None = None
-            if USE_SIM_BIAS:
-                mu_ann_pre = float(mu_ann)
-                sigma_ann_pre = float(sigma_ann)
-                sent_avg = float(diag_sentiment.get("avg_sent_7d") or 0.0)
-                earn_surprise = float(diag_earnings.get("surprise_last") or 0.0)
-                mu_bias = float(np.clip(sent_avg * 0.15 + earn_surprise * 0.05, -0.15, 0.15))
-                mu_ann = float(np.clip(mu_ann + mu_bias, -mu_cap, mu_cap))
-
-                sigma_ann_post = sigma_ann
-                if float(diag_sentiment.get("last24h") or 0.0) > 0.20:
-                    sigma_ann_post = float(np.clip(sigma_ann_post * 0.97, 1e-4, SIGMA_CAP))
-                sigma_ann = sigma_ann_post
-
-                sim_bias_diag = {
-                    "use_sim_bias": True,
-                    "mu_ann_pre": mu_ann_pre,
-                    "mu_ann_post": float(mu_ann),
-                    "sigma_ann_pre": sigma_ann_pre,
-                    "sigma_ann_post": float(sigma_ann),
-                    "mu_bias": float(mu_bias),
-                }
->>>>>>> 75aad6a5
 
             await _update_run_state(redis, run_id, rs, progress=42.0, detail="Blending context signals")
 
@@ -4242,172 +4148,6 @@
             conf = (2.0 * float(ensemble_prob) - 1.0)
             mu_adj = float(mu_adj + (0.30 * conf * sigma_adj))
 
-<<<<<<< HEAD
-=======
-            mu_diag_pre = float(mu_adj)
-            sigma_diag_pre = float(sigma_adj)
-
-            news_context: dict[str, Any] = {"status": "skipped", "reason": "flag_off"}
-            social_context: dict[str, Any] = {"status": "skipped", "reason": "flag_off"}
-            options_diag: dict[str, Any] = {"status": "skipped", "reason": "flag_off"}
-            futures_diag: dict[str, Any] = {"status": "skipped", "reason": "flag_off"}
-
-            if getattr(req, "include_news", False):
-                handles = list(getattr(req, "x_handles", []) or [])
-                scheduler_diag["news"] = {"status": "loading", "handles": handles}
-                news_task = asyncio.create_task(ingestion_fetch_recent_news(req.symbol, days=7))
-                social_task = asyncio.create_task(ingestion_fetch_social(req.symbol, handles))
-
-                news_error: str | None = None
-                social_error: str | None = None
-                try:
-                    news_rows = await news_task
-                except Exception as exc:
-                    logger.debug("news enrichment fetch failed for %s: %s", req.symbol, exc)
-                    news_rows = []
-                    news_error = str(exc)
-                try:
-                    social_data = await social_task
-                except Exception as exc:
-                    logger.debug("social sentiment fetch failed for %s: %s", req.symbol, exc)
-                    social_data = {"sentiment": 0.0, "handles": handles, "sample": []}
-                    social_error = str(exc)
-
-                sentiments = [float(row.get("sentiment") or 0.0) for row in news_rows if row.get("sentiment") is not None]
-                news_sent_avg = float(np.mean(sentiments)) if sentiments else 0.0
-                diag_sentiment["news_articles"] = len(news_rows)
-                diag_sentiment["news_sentiment_avg"] = news_sent_avg
-
-                social_sent = float(social_data.get("sentiment") or 0.0)
-                diag_sentiment["social_sentiment"] = social_sent
-
-                sentiment_signal = float(np.clip(0.6 * news_sent_avg + 0.4 * social_sent, -1.0, 1.0))
-                mu_adj = float(np.clip(mu_adj + sentiment_signal * sigma_adj * 0.25, -3.0, 3.0))
-                sigma_adj = float(np.clip(sigma_adj * (1.0 + 0.08 * abs(news_sent_avg)), 1e-4, 1.8))
-
-                last_ts = None
-                if news_rows:
-                    last_ts = max((row.get("ts") for row in news_rows if isinstance(row.get("ts"), datetime)), default=None)
-
-                def _iso(dt: datetime | None) -> str | None:
-                    if isinstance(dt, datetime):
-                        return dt.astimezone(timezone.utc).isoformat()
-                    return None
-
-                news_status = "enriched"
-                if news_error:
-                    news_status = "error"
-                elif not news_rows:
-                    news_status = "no_data"
-
-                news_context = {
-                    "status": news_status,
-                    "articles": len(news_rows),
-                    "average_sentiment": news_sent_avg,
-                    "last_refreshed": _iso(last_ts),
-                }
-                if news_error:
-                    news_context["error"] = news_error
-
-                social_status = "sampled"
-                if social_error:
-                    social_status = "error"
-                social_context = {
-                    "status": social_status,
-                    "handles": social_data.get("handles", handles),
-                    "sentiment": social_sent,
-                }
-                if social_error:
-                    social_context["error"] = social_error
-
-                scheduler_diag["news"] = {
-                    "status": news_status,
-                    "articles": len(news_rows),
-                    "last_refreshed": _iso(last_ts) or datetime.now(timezone.utc).isoformat(),
-                    "handles": social_data.get("handles", handles),
-                }
-                if news_error:
-                    scheduler_diag["news"]["error"] = news_error
-                if social_error:
-                    scheduler_diag["news"]["social_error"] = social_error
-            else:
-                scheduler_diag["news"] = {"status": "skipped", "reason": "flag_off"}
-
-            if getattr(req, "include_options", False):
-                option_error: str | None = None
-                try:
-                    option_surface = await ingestion_load_option_surface(req.symbol, datetime.now(timezone.utc))
-                except Exception as exc:
-                    logger.debug("option surface load failed for %s: %s", req.symbol, exc)
-                    option_surface = {"surface": [], "source": "error"}
-                    option_error = str(exc)
-
-                surface_points = option_surface.get("surface") or []
-                sigma_target: float | None = None
-                if surface_points:
-                    tenors = np.array([float(pt.get("tenor_days", 0.0)) for pt in surface_points], dtype=float)
-                    ivs = np.array([float(pt.get("iv", 0.0)) for pt in surface_points], dtype=float)
-                    mask = np.isfinite(tenors) & np.isfinite(ivs)
-                    tenors = tenors[mask]
-                    ivs = ivs[mask]
-                    if tenors.size and ivs.size:
-                        order = np.argsort(tenors)
-                        tenors = tenors[order]
-                        ivs = ivs[order]
-                        horizon = float(max(1, int(req.horizon_days)))
-                        sigma_target = float(np.interp(horizon, tenors, ivs, left=ivs[0], right=ivs[-1]))
-                        sigma_adj = float(np.clip(sigma_target, 1e-4, 2.5))
-
-                options_diag = {
-                    "status": "applied" if sigma_target is not None else ("error" if option_error else "no_data"),
-                    "source": option_surface.get("source"),
-                    "as_of": option_surface.get("as_of"),
-                    "points": len(surface_points),
-                    "sigma_target": sigma_target,
-                }
-                if option_error:
-                    options_diag["error"] = option_error
-
-            if getattr(req, "include_futures", False):
-                futures_error: str | None = None
-                try:
-                    futures_curve = await ingestion_load_futures_curve(req.symbol, datetime.now(timezone.utc))
-                except Exception as exc:
-                    logger.debug("futures curve load failed for %s: %s", req.symbol, exc)
-                    futures_curve = {"curve": [], "source": "error"}
-                    futures_error = str(exc)
-
-                curve_points = futures_curve.get("curve") or []
-                mu_target: float | None = None
-                if curve_points:
-                    tenors = np.array([float(pt.get("tenor_days", 0.0)) for pt in curve_points], dtype=float)
-                    carries = np.array([float(pt.get("annualized_carry", 0.0)) for pt in curve_points], dtype=float)
-                    mask = np.isfinite(tenors) & np.isfinite(carries)
-                    tenors = tenors[mask]
-                    carries = carries[mask]
-                    if tenors.size and carries.size:
-                        order = np.argsort(tenors)
-                        tenors = tenors[order]
-                        carries = carries[order]
-                        horizon = float(max(1, int(req.horizon_days)))
-                        mu_target = float(np.interp(horizon, tenors, carries, left=carries[0], right=carries[-1]))
-                        mu_adj = float(np.clip(mu_target, -3.0, 3.0))
-
-                futures_diag = {
-                    "status": "applied" if mu_target is not None else ("error" if futures_error else "no_data"),
-                    "source": futures_curve.get("source"),
-                    "as_of": futures_curve.get("as_of"),
-                    "points": len(curve_points),
-                    "mu_target": mu_target,
-                }
-                if futures_error:
-                    futures_diag["error"] = futures_error
-
-            mu_adj = float(np.clip(mu_adj, -3.0, 3.0))
-            mu_diag_post_enrichment = float(mu_adj)
-            sigma_diag_post_enrichment = float(sigma_adj)
-
->>>>>>> 75aad6a5
             # Final small calibration
             sigma_scale = _calibration_sigma_scale(req.symbol, int(req.horizon_days))
             sigma_adj = float(np.clip(sigma_adj * sigma_scale, 1e-4, 2.0))
@@ -4672,11 +4412,8 @@
                 "diagnostics": diagnostics_payload,
             }
 
-<<<<<<< HEAD
             artifact["diagnostics"] = diagnostics
 
-=======
->>>>>>> 75aad6a5
             await _update_run_state(redis, run_id, rs, progress=90.0, detail="Persisting results")
 
             ttl = int(getattr(settings, "run_ttl_seconds", 7 * 24 * 3600))
